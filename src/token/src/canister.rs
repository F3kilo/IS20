--- conflicted
+++ resolved
@@ -281,17 +281,13 @@
     /// The balance of the caller is reduced by sum of `value + fee` amount for each transfer. If the total sum of `value + fee` for all transfers,
     /// is less than the `balance` of the caller, the transaction will fail with `TxError::InsufficientBalance` error.
     #[update]
-<<<<<<< HEAD
     pub fn batchTransfer(
         &self,
         transfers: Vec<(Principal, Tokens128)>,
     ) -> Result<Vec<TxId>, TxError> {
-=======
-    pub fn batchTransfer(&self, transfers: Vec<(Principal, Nat)>) -> Result<Vec<Nat>, TxError> {
         for (to, _) in transfers.clone() {
             let _ = CheckedPrincipal::with_recipient(to)?;
         }
->>>>>>> e263c5af
         batch_transfer(self, transfers)
     }
 
