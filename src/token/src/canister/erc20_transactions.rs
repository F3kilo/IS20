use ic_cdk::export::Principal;
use ic_helpers::tokens::Tokens128;

use crate::canister::is20_auction::auction_principal;
use crate::principal::{CheckedPrincipal, Owner, SenderRecipient, TestNet, WithRecipient};
use crate::state::{Balances, CanisterState};
use crate::types::{TxError, TxReceipt};

use super::ISTokenCanister;

pub fn transfer(
    canister: &impl ISTokenCanister,
    caller: CheckedPrincipal<WithRecipient>,
    amount: Tokens128,
    fee_limit: Option<Tokens128>,
) -> TxReceipt {
    let state = canister.state();
    let mut state = state.borrow_mut();

    let (fee, fee_to) = state.stats.fee_info();
    let fee_ratio = state.bidding_state.fee_ratio;

    if let Some(fee_limit) = fee_limit {
        if fee > fee_limit {
            return Err(TxError::FeeExceededLimit);
        }
    }

    if state.balances.balance_of(&caller.inner()) < (amount + fee).ok_or(TxError::AmountOverflow)? {
        return Err(TxError::InsufficientBalance);
    }

    charge_fee(&mut state.balances, caller.inner(), fee_to, fee, fee_ratio)
        .expect("never fails due to checks above");
    transfer_balance(
        &mut state.balances,
        caller.inner(),
        caller.recipient(),
        amount,
    )
    .expect("never fails due to checks above");

    let id = state
        .ledger
        .transfer(caller.inner(), caller.recipient(), amount, fee);
    Ok(id)
}

pub fn transfer_from(
    canister: &impl ISTokenCanister,
    caller: CheckedPrincipal<SenderRecipient>,
    amount: Tokens128,
) -> TxReceipt {
    let state = canister.state();
    let mut state = state.borrow_mut();
    let from_allowance = state.allowance(caller.from(), caller.inner());
    let CanisterState {
        ref mut balances,
        ref bidding_state,
        ref stats,
        ..
    } = &mut *state;

    let (fee, fee_to) = stats.fee_info();
    let fee_ratio = bidding_state.fee_ratio;

    let value_with_fee = (amount + fee).ok_or(TxError::AmountOverflow)?;
    if from_allowance < value_with_fee {
        return Err(TxError::InsufficientAllowance);
    }

    let from_balance = balances.balance_of(&caller.from());
    if from_balance < value_with_fee {
        return Err(TxError::InsufficientBalance);
    }

    charge_fee(balances, caller.from(), fee_to, fee, fee_ratio)
        .expect("never fails due to checks above");
    transfer_balance(balances, caller.from(), caller.to(), amount)
        .expect("never fails due to checks above");

    let allowances = state
        .allowances
        .get_mut(&caller.from())
        .expect("allowance existing is checked above when check allowance sufficiency");
    let allowance = allowances
        .get_mut(&caller.inner())
        .expect("allowance existing is checked above when check allowance sufficiency");
    *allowance = (*allowance - value_with_fee).expect("allowance sufficiency checked above");

    if *allowance == Tokens128::from(0u128) {
        allowances.remove(&caller.inner());

        if allowances.is_empty() {
            state.allowances.remove(&caller.from());
        }
    }

    let id = state
        .ledger
        .transfer_from(caller.inner(), caller.from(), caller.to(), amount, fee);
    Ok(id)
}

pub fn approve(
    canister: &impl ISTokenCanister,
    caller: CheckedPrincipal<WithRecipient>,
    amount: Tokens128,
) -> TxReceipt {
    let state = canister.state();
    let mut state = state.borrow_mut();
    let CanisterState {
        ref mut bidding_state,
        ref mut balances,
        ref stats,
        ..
    } = &mut *state;

    let (fee, fee_to) = stats.fee_info();
    let fee_ratio = bidding_state.fee_ratio;
    if balances.balance_of(&caller.inner()) < fee {
        return Err(TxError::InsufficientBalance);
    }

    charge_fee(balances, caller.inner(), fee_to, fee, fee_ratio)
        .expect("never fails due to checks above");
    let amount_with_fee = (amount + fee).ok_or(TxError::AmountOverflow)?;

    if amount_with_fee == Tokens128::from(0u128) {
        if let Some(allowances) = state.allowances.get_mut(&caller.inner()) {
            allowances.remove(&caller.recipient());
            if allowances.is_empty() {
                state.allowances.remove(&caller.inner());
            }
        }
    } else {
        state
            .allowances
            .entry(caller.inner())
            .or_default()
            .insert(caller.recipient(), amount_with_fee);
    }

    let id = state
        .ledger
        .approve(caller.inner(), caller.recipient(), amount, fee);
    Ok(id)
}

fn mint(
    state: &mut CanisterState,
    caller: Principal,
    to: Principal,
    amount: Tokens128,
) -> TxReceipt {
    state.stats.total_supply =
        (state.stats.total_supply + amount).ok_or(TxError::AmountOverflow)?;
    let balance = state.balances.0.entry(to).or_default();
    let new_balance = (*balance + amount)
        .expect("balance cannot be larger than total_supply which is already checked");
    *balance = new_balance;

    let id = state.ledger.mint(caller, to, amount);

    Ok(id)
}

pub(crate) fn mint_test_token(
    state: &mut CanisterState,
    caller: CheckedPrincipal<TestNet>,
    to: Principal,
    amount: Tokens128,
) -> TxReceipt {
    mint(state, caller.inner(), to, amount)
}

pub(crate) fn mint_as_owner(
    state: &mut CanisterState,
    caller: CheckedPrincipal<Owner>,
    to: Principal,
    amount: Tokens128,
) -> TxReceipt {
    mint(state, caller.inner(), to, amount)
}

fn burn(
    state: &mut CanisterState,
    caller: Principal,
    from: Principal,
    amount: Tokens128,
) -> TxReceipt {
    match state.balances.0.get_mut(&from) {
        Some(balance) => {
            *balance = (*balance - amount).ok_or(TxError::InsufficientBalance)?;
            if *balance == Tokens128::ZERO {
                state.balances.0.remove(&from);
            }
        }
        None => {
            if !amount.is_zero() {
                return Err(TxError::InsufficientBalance);
            }
        }
    }

    state.stats.total_supply =
        (state.stats.total_supply - amount).expect("total supply cannot be less then user balance");

    let id = state.ledger.burn(caller, from, amount);
    Ok(id)
}

pub fn burn_own_tokens(state: &mut CanisterState, amount: Tokens128) -> TxReceipt {
    let caller = ic_canister::ic_kit::ic::caller();
    burn(state, caller, caller, amount)
}

pub fn burn_as_owner(
    state: &mut CanisterState,
    caller: CheckedPrincipal<Owner>,
    from: Principal,
    amount: Tokens128,
) -> TxReceipt {
    burn(state, caller.inner(), from, amount)
}

pub(crate) fn transfer_balance(
    balances: &mut Balances,
    from: Principal,
    to: Principal,
    amount: Tokens128,
) -> Result<(), TxError> {
    if amount == Tokens128::ZERO {
        return Ok(());
    }

    {
        let from_balance = balances
            .0
            .get_mut(&from)
            .ok_or(TxError::InsufficientBalance)?;
        *from_balance = (*from_balance - amount).ok_or(TxError::InsufficientBalance)?;
    }

    {
        let to_balance = balances.0.entry(to).or_default();
        *to_balance = (*to_balance + amount).expect(
            "never overflows since `from_balance + to_balance` is limited by `total_supply` amount",
        );
    }

    if *balances.0.get(&from).expect("checked above") == Tokens128::from(0) {
        balances.0.remove(&from);
    }

    Ok(())
}

pub(crate) fn charge_fee(
    balances: &mut Balances,
    user: Principal,
    fee_to: Principal,
    fee: Tokens128,
    fee_ratio: f64,
) -> Result<(), TxError> {
    // todo: check if this is enforced
    debug_assert!((0.0..=1.0).contains(&fee_ratio));

    if fee == Tokens128::from(0) {
        return Ok(());
    }

    // todo: test and figure out overflows
    const INT_CONVERSION_K: u128 = 1_000_000_000_000;
    let auction_fee_amount = (fee * Tokens128::from((fee_ratio * INT_CONVERSION_K as f64) as u128)
        / INT_CONVERSION_K)
        .expect("never division by 0");
    let auction_fee_amount = auction_fee_amount
        .to_tokens128()
        .expect("fee is always greater");
    let owner_fee_amount = (fee - auction_fee_amount).expect("fee is always greater");
    transfer_balance(balances, user, fee_to, owner_fee_amount)?;
    transfer_balance(balances, user, auction_principal(), auction_fee_amount)?;

    Ok(())
}

#[cfg(test)]
mod tests {
    use std::collections::HashSet;
    use std::iter::FromIterator;

    use crate::canister::TokenCanister;
    use ic_canister::ic_kit::mock_principals::{alice, bob, john, xtc};
    use ic_canister::ic_kit::MockContext;
    use ic_canister::Canister;

    use crate::types::{Metadata, Operation, TransactionStatus};

    use super::*;

    fn test_context() -> (&'static MockContext, TokenCanister) {
        let context = MockContext::new().with_caller(alice()).inject();

        let canister = TokenCanister::init_instance();
        canister.init(Metadata {
            logo: "".to_string(),
            name: "".to_string(),
            symbol: "".to_string(),
            decimals: 8,
            totalSupply: Tokens128::from(1000),
            owner: alice(),
            fee: Tokens128::from(0),
            feeTo: alice(),
            isTestToken: None,
        });

        (context, canister)
    }

    fn test_canister() -> TokenCanister {
        let (_, canister) = test_context();
        canister
    }

    #[test]
    fn transfer_without_fee() {
        let canister = test_canister();
        assert_eq!(Tokens128::from(1000), canister.balanceOf(alice()));

        let caller = CheckedPrincipal::with_recipient(bob()).unwrap();
        assert!(transfer(&canister, caller, Tokens128::from(100), None).is_ok());
        assert_eq!(canister.balanceOf(bob()), Tokens128::from(100));
        assert_eq!(canister.balanceOf(alice()), Tokens128::from(900));
    }

    #[test]
    fn transfer_with_fee() {
        let canister = test_canister();
        canister.state.borrow_mut().stats.fee = Tokens128::from(100);
        canister.state.borrow_mut().stats.fee_to = john();

        assert!(canister.transfer(bob(), Tokens128::from(200), None).is_ok());
        assert_eq!(canister.balanceOf(bob()), Tokens128::from(200));
        assert_eq!(canister.balanceOf(alice()), Tokens128::from(700));
        assert_eq!(canister.balanceOf(john()), Tokens128::from(100));
    }

    #[test]
    fn transfer_fee_exceeded() {
        let canister = test_canister();
        canister.state.borrow_mut().stats.fee = Tokens128::from(100);
        canister.state.borrow_mut().stats.fee_to = john();

        assert!(canister
            .transfer(bob(), Tokens128::from(200), Some(Tokens128::from(100)))
            .is_ok());
        assert_eq!(
            canister.transfer(bob(), Tokens128::from(200), Some(Tokens128::from(50))),
            Err(TxError::FeeExceededLimit)
        );
    }

    #[test]
    fn fees_with_auction_enabled() {
        let canister = test_canister();
        canister.state.borrow_mut().stats.fee = Tokens128::from(50);
        canister.state.borrow_mut().stats.fee_to = john();
        canister.state.borrow_mut().bidding_state.fee_ratio = 0.5;

        canister
            .transfer(bob(), Tokens128::from(100), None)
            .unwrap();
        assert_eq!(canister.balanceOf(bob()), Tokens128::from(100));
        assert_eq!(canister.balanceOf(alice()), Tokens128::from(850));
        assert_eq!(canister.balanceOf(john()), Tokens128::from(25));
        assert_eq!(canister.balanceOf(auction_principal()), Tokens128::from(25));
    }

    #[test]
    fn transfer_insufficient_balance() {
        let canister = test_canister();
        assert_eq!(
            canister.transfer(bob(), Tokens128::from(1001), None),
            Err(TxError::InsufficientBalance)
        );
        assert_eq!(canister.balanceOf(alice()), Tokens128::from(1000));
        assert_eq!(canister.balanceOf(bob()), Tokens128::from(0));
    }

    #[test]
    fn transfer_with_fee_insufficient_balance() {
        let canister = test_canister();
        canister.state.borrow_mut().stats.fee = Tokens128::from(100);
        canister.state.borrow_mut().stats.fee_to = john();

        assert_eq!(
            canister.transfer(bob(), Tokens128::from(950), None),
            Err(TxError::InsufficientBalance)
        );
        assert_eq!(canister.balanceOf(alice()), Tokens128::from(1000));
        assert_eq!(canister.balanceOf(bob()), Tokens128::from(0));
    }

    #[test]
    fn transfer_wrong_caller() {
        let canister = test_canister();
        MockContext::new().with_caller(bob()).inject();
        assert_eq!(
            canister.transfer(bob(), Tokens128::from(100), None),
            Err(TxError::SelfTransfer)
        );
        assert_eq!(canister.balanceOf(alice()), Tokens128::from(1000));
        assert_eq!(canister.balanceOf(bob()), Tokens128::from(0));
    }

    #[test]
    fn transfer_saved_into_history() {
        let (ctx, canister) = test_context();
        canister.state.borrow_mut().stats.fee = Tokens128::from(10);

        canister
            .transfer(bob(), Tokens128::from(1001), None)
            .unwrap_err();
        assert_eq!(canister.historySize(), 1);

        const COUNT: u64 = 5;
        let mut ts = ic_canister::ic_kit::ic::time();
        for i in 0..COUNT {
            ctx.add_time(10);
            let id = canister
                .transfer(bob(), Tokens128::from(100 + i as u128), None)
                .unwrap();
            assert_eq!(canister.historySize(), 2 + i);
            let tx = canister.getTransaction(id);
            assert_eq!(tx.amount, Tokens128::from(100 + i as u128));
            assert_eq!(tx.fee, Tokens128::from(10));
            assert_eq!(tx.operation, Operation::Transfer);
            assert_eq!(tx.status, TransactionStatus::Succeeded);
            assert_eq!(tx.index, i + 1);
            assert_eq!(tx.from, alice());
            assert_eq!(tx.to, bob());
            assert!(ts < tx.timestamp);
            ts = tx.timestamp;
        }
    }

    #[test]
    fn mint_test_token() {
        let canister = test_canister();
        MockContext::new().with_caller(bob()).inject();
        assert_eq!(
            canister.mint(alice(), Tokens128::from(100)),
            Err(TxError::Unauthorized)
        );

        canister.state.borrow_mut().stats.is_test_token = true;

        assert!(canister.mint(alice(), Tokens128::from(2000)).is_ok());
        assert!(canister.mint(bob(), Tokens128::from(5000)).is_ok());
        assert_eq!(canister.balanceOf(alice()), Tokens128::from(3000));
        assert_eq!(canister.balanceOf(bob()), Tokens128::from(5000));
    }

    #[test]
    fn mint_by_owner() {
        let canister = test_canister();
        assert!(canister.mint(alice(), Tokens128::from(2000)).is_ok());
        assert!(canister.mint(bob(), Tokens128::from(5000)).is_ok());
        assert_eq!(canister.balanceOf(alice()), Tokens128::from(3000));
        assert_eq!(canister.balanceOf(bob()), Tokens128::from(5000));
        assert_eq!(canister.getMetadata().totalSupply, Tokens128::from(8000));
    }

    #[test]
    fn mint_saved_into_history() {
        let (ctx, canister) = test_context();
        canister.state.borrow_mut().stats.fee = Tokens128::from(10);

        assert_eq!(canister.historySize(), 1);

        const COUNT: u64 = 5;
        let mut ts = ic_canister::ic_kit::ic::time();
        for i in 0..COUNT {
            ctx.add_time(10);
            let id = canister
                .mint(bob(), Tokens128::from(100 + i as u128))
                .unwrap();
            assert_eq!(canister.historySize(), 2 + i);
            let tx = canister.getTransaction(id);
            assert_eq!(tx.amount, Tokens128::from(100 + i as u128));
            assert_eq!(tx.fee, Tokens128::from(0));
            assert_eq!(tx.operation, Operation::Mint);
            assert_eq!(tx.status, TransactionStatus::Succeeded);
            assert_eq!(tx.index, i + 1);
            assert_eq!(tx.from, alice());
            assert_eq!(tx.to, bob());
            assert!(ts < tx.timestamp);
            ts = tx.timestamp;
        }
    }

    #[test]
    fn burn_by_owner() {
        let canister = test_canister();
        assert!(canister.burn(None, Tokens128::from(100)).is_ok());
        assert_eq!(canister.balanceOf(alice()), Tokens128::from(900));
        assert_eq!(canister.getMetadata().totalSupply, Tokens128::from(900));
    }

    #[test]
    fn burn_too_much() {
        let canister = test_canister();
        assert_eq!(
            canister.burn(None, Tokens128::from(1001)),
            Err(TxError::InsufficientBalance)
        );
        assert_eq!(canister.balanceOf(alice()), Tokens128::from(1000));
        assert_eq!(canister.getMetadata().totalSupply, Tokens128::from(1000));
    }

    #[test]
    fn burn_by_wrong_user() {
        let canister = test_canister();
        let context = MockContext::new().with_caller(bob()).inject();
        context.update_caller(bob());
        assert_eq!(
            canister.burn(None, Tokens128::from(100)),
            Err(TxError::InsufficientBalance)
        );
        assert_eq!(canister.balanceOf(alice()), Tokens128::from(1000));
        assert_eq!(canister.getMetadata().totalSupply, Tokens128::from(1000));
    }

    #[test]
    fn burn_from() {
        let canister = test_canister();
        let bob_balance = Tokens128::from(1000);
        canister.mint(bob(), bob_balance).unwrap();
        assert_eq!(canister.balanceOf(bob()), bob_balance);

        canister.burn(Some(bob()), Tokens128::from(100)).unwrap();
        assert_eq!(canister.balanceOf(bob()), Tokens128::from(900));

        assert_eq!(canister.getMetadata().totalSupply, Tokens128::from(1900));
    }

    #[test]
    fn burn_from_unauthorized() {
        let canister = test_canister();
        let context = MockContext::new().with_caller(bob()).inject();
        context.update_caller(bob());
        assert_eq!(
            canister.burn(Some(alice()), Tokens128::from(100)),
            Err(TxError::Unauthorized)
        );
        assert_eq!(canister.balanceOf(alice()), Tokens128::from(1000));
        assert_eq!(canister.getMetadata().totalSupply, Tokens128::from(1000));
    }

    #[test]
    fn burn_saved_into_history() {
        let (ctx, canister) = test_context();
        canister.state.borrow_mut().stats.fee = Tokens128::from(10);

        canister.burn(None, Tokens128::from(1001)).unwrap_err();
        assert_eq!(canister.historySize(), 1);

        const COUNT: u64 = 5;
        let mut ts = ic_canister::ic_kit::ic::time();
        for i in 0..COUNT {
            ctx.add_time(10);
            let id = canister
                .burn(None, Tokens128::from(100 + i as u128))
                .unwrap();
            assert_eq!(canister.historySize(), 2 + i);
            let tx = canister.getTransaction(id);
            assert_eq!(tx.amount, Tokens128::from(100 + i as u128));
            assert_eq!(tx.fee, Tokens128::from(0));
            assert_eq!(tx.operation, Operation::Burn);
            assert_eq!(tx.status, TransactionStatus::Succeeded);
            assert_eq!(tx.index, i + 1);
            assert_eq!(tx.from, alice());
            assert_eq!(tx.to, alice());
            assert!(ts < tx.timestamp);
            ts = tx.timestamp;
        }
    }

    #[test]
    fn transfer_from_with_approve() {
        let canister = test_canister();
        let context = MockContext::new().with_caller(alice()).inject();
        assert!(canister.approve(bob(), Tokens128::from(500)).is_ok());
        context.update_caller(bob());

        assert!(canister
            .transferFrom(alice(), john(), Tokens128::from(100))
            .is_ok());
        assert_eq!(canister.balanceOf(alice()), Tokens128::from(900));
        assert_eq!(canister.balanceOf(john()), Tokens128::from(100));
        assert!(canister
            .transferFrom(alice(), john(), Tokens128::from(100))
            .is_ok());
        assert_eq!(canister.balanceOf(alice()), Tokens128::from(800));
        assert_eq!(canister.balanceOf(john()), Tokens128::from(200));
        assert!(canister
            .transferFrom(alice(), john(), Tokens128::from(300))
            .is_ok());

        assert_eq!(canister.balanceOf(alice()), Tokens128::from(500));
        assert_eq!(canister.balanceOf(bob()), Tokens128::from(0));
        assert_eq!(canister.balanceOf(john()), Tokens128::from(500));
    }

    #[test]
    fn insufficient_allowance() {
        let canister = test_canister();
        let context = MockContext::new().with_caller(alice()).inject();
        assert!(canister.approve(bob(), Tokens128::from(500)).is_ok());
        context.update_caller(bob());
        assert_eq!(
            canister.transferFrom(alice(), john(), Tokens128::from(600)),
            Err(TxError::InsufficientAllowance)
        );
        assert_eq!(canister.balanceOf(alice()), Tokens128::from(1000));
        assert_eq!(canister.balanceOf(john()), Tokens128::from(0));
    }

    #[test]
    fn transfer_from_without_approve() {
        let canister = test_canister();
        let context = MockContext::new().with_caller(alice()).inject();
        context.update_caller(bob());
        assert_eq!(
            canister.transferFrom(alice(), john(), Tokens128::from(600)),
            Err(TxError::InsufficientAllowance)
        );
        assert_eq!(canister.balanceOf(alice()), Tokens128::from(1000));
        assert_eq!(canister.balanceOf(john()), Tokens128::from(0));
    }

    #[test]
    fn transfer_from_saved_into_history() {
        let (ctx, canister) = test_context();
        let context = MockContext::new().with_caller(alice()).inject();
        canister.state.borrow_mut().stats.fee = Tokens128::from(10);

        canister
            .transferFrom(bob(), john(), Tokens128::from(10))
            .unwrap_err();
        assert_eq!(canister.historySize(), 1);

        canister.approve(bob(), Tokens128::from(1000)).unwrap();
        context.update_caller(bob());

        const COUNT: u64 = 5;
        let mut ts = ic_canister::ic_kit::ic::time();
        for i in 0..COUNT {
            ctx.add_time(10);
            let id = canister
                .transferFrom(alice(), john(), Tokens128::from(100 + i as u128))
                .unwrap();
            assert_eq!(canister.historySize(), 3 + i);
            let tx = canister.getTransaction(id);
            assert_eq!(tx.caller, Some(bob()));
            assert_eq!(tx.amount, Tokens128::from(100 + i as u128));
            assert_eq!(tx.fee, Tokens128::from(10));
            assert_eq!(tx.operation, Operation::TransferFrom);
            assert_eq!(tx.status, TransactionStatus::Succeeded);
            assert_eq!(tx.index, i + 2);
            assert_eq!(tx.from, alice());
            assert_eq!(tx.to, john());
            assert!(ts < tx.timestamp);
            ts = tx.timestamp;
        }
    }

    #[test]
    fn multiple_approves() {
        let canister = test_canister();
        assert!(canister.approve(bob(), Tokens128::from(500)).is_ok());
        assert_eq!(
            canister.getUserApprovals(alice()),
            vec![(bob(), Tokens128::from(500))]
        );

        assert!(canister.approve(bob(), Tokens128::from(200)).is_ok());
        assert_eq!(
            canister.getUserApprovals(alice()),
            vec![(bob(), Tokens128::from(200))]
        );

        assert!(canister.approve(john(), Tokens128::from(1000)).is_ok());

        // Convert vectors to sets before comparing to make comparison unaffected by the element
        // order.
        assert_eq!(
            HashSet::<&(Principal, Tokens128)>::from_iter(
                canister.getUserApprovals(alice()).iter()
            ),
            HashSet::from_iter(
                vec![
                    (bob(), Tokens128::from(200)),
                    (john(), Tokens128::from(1000)),
                ]
                .iter()
            )
        );
    }

    #[test]
    fn approve_over_balance() {
        let canister = test_canister();
        let context = MockContext::new().with_caller(alice()).inject();
        assert!(canister.approve(bob(), Tokens128::from(1500)).is_ok());
        context.update_caller(bob());
        assert!(canister
            .transferFrom(alice(), john(), Tokens128::from(500))
            .is_ok());
        assert_eq!(canister.balanceOf(alice()), Tokens128::from(500));
        assert_eq!(canister.balanceOf(john()), Tokens128::from(500));

        assert_eq!(
            canister.transferFrom(alice(), john(), Tokens128::from(600)),
            Err(TxError::InsufficientBalance)
        );
        assert_eq!(canister.balanceOf(alice()), Tokens128::from(500));
        assert_eq!(canister.balanceOf(john()), Tokens128::from(500));
    }

    #[test]
    fn transfer_from_with_fee() {
        let canister = test_canister();
        canister.state.borrow_mut().stats.fee = Tokens128::from(100);
        canister.state.borrow_mut().stats.fee_to = bob();
        let context = MockContext::new().with_caller(alice()).inject();

        assert!(canister.approve(bob(), Tokens128::from(1500)).is_ok());
        assert_eq!(canister.balanceOf(bob()), Tokens128::from(100));
        context.update_caller(bob());

        assert!(canister
            .transferFrom(alice(), john(), Tokens128::from(300))
            .is_ok());
        assert_eq!(canister.balanceOf(bob()), Tokens128::from(200));
        assert_eq!(canister.balanceOf(alice()), Tokens128::from(500));
        assert_eq!(canister.balanceOf(john()), Tokens128::from(300));
    }

    #[test]
    fn approve_saved_into_history() {
        let (ctx, canister) = test_context();
        canister.state.borrow_mut().stats.fee = Tokens128::from(10);
        assert_eq!(canister.historySize(), 1);

        const COUNT: u64 = 5;
        let mut ts = ic_canister::ic_kit::ic::time();
        for i in 0..COUNT {
            ctx.add_time(10);
            let id = canister
                .approve(bob(), Tokens128::from(100 + i as u128))
                .unwrap();
            assert_eq!(canister.historySize(), 2 + i);
            let tx = canister.getTransaction(id);
            assert_eq!(tx.amount, Tokens128::from(100 + i as u128));
            assert_eq!(tx.fee, Tokens128::from(10));
            assert_eq!(tx.operation, Operation::Approve);
            assert_eq!(tx.status, TransactionStatus::Succeeded);
            assert_eq!(tx.index, i + 1);
            assert_eq!(tx.from, alice());
            assert_eq!(tx.to, bob());
            assert!(ts < tx.timestamp);
            ts = tx.timestamp;
        }
    }

    #[test]
    fn get_transactions_test() {
        let canister = test_canister();

        for _ in 1..5 {
            canister.transfer(bob(), Tokens128::from(10), None).unwrap();
        }

        canister.transfer(bob(), Tokens128::from(10), None).unwrap();
        canister.transfer(xtc(), Tokens128::from(10), None).unwrap();
        canister
            .transfer(john(), Tokens128::from(10), None)
            .unwrap();

        assert_eq!(canister.getTransactions(None, 10, None).result.len(), 8);
        assert_eq!(canister.getTransactions(None, 10, Some(3)).result.len(), 4);

        assert_eq!(
            canister.getTransactions(Some(bob()), 5, None).result.len(),
            5
        );
        assert_eq!(
            canister.getTransactions(Some(xtc()), 5, None).result.len(),
            1
        );
        assert_eq!(
            canister
                .getTransactions(Some(alice()), 10, Some(5))
                .result
                .len(),
            6
        );
        assert_eq!(canister.getTransactions(None, 5, None).next, Some(2));
        assert_eq!(
            canister.getTransactions(Some(alice()), 3, Some(5)).next,
            Some(2)
        );
        assert_eq!(canister.getTransactions(Some(bob()), 3, Some(2)).next, None);
    }

    #[test]
    #[should_panic]
    fn get_transaction_not_existing() {
        let canister = test_canister();
        canister.getTransaction(2);
    }

    #[test]
    fn get_transaction_count() {
        let canister = test_canister();
        const COUNT: usize = 10;
        for _ in 1..COUNT {
            canister.transfer(bob(), Tokens128::from(10), None).unwrap();
        }
        assert_eq!(canister.getUserTransactionCount(alice()), COUNT);
    }
}

#[cfg(test)]
mod proptests {
    use crate::canister::TokenCanister;
    use ic_canister::ic_kit::MockContext;
    use ic_canister::Canister;
    use proptest::collection::vec;
    use proptest::prelude::*;
    use proptest::sample::Index;

    use crate::types::Metadata;

    use super::*;

    #[derive(Debug, Clone, PartialEq, Eq)]
    enum Action {
        Mint {
            minter: Principal,
            recipient: Principal,
            amount: Tokens128,
        },
        Burn(Tokens128, Principal),
        TransferWithFee {
            from: Principal,
            to: Principal,
            amount: Tokens128,
        },
        TransferWithoutFee {
            from: Principal,
            to: Principal,
            amount: Tokens128,
            fee_limit: Option<Tokens128>,
        },
        TransferFrom {
            caller: Principal,
            from: Principal,
            to: Principal,
            amount: Tokens128,
        },
    }

    prop_compose! {
        fn select_principal(p: Vec<Principal>) (index in any::<Index>()) -> Principal {
            let i = index.index(p.len());
            p[i]
        }

    }

    fn make_action(principals: Vec<Principal>) -> impl Strategy<Value = Action> {
        prop_oneof![
            // Mint
            (
                make_tokens128(),
                select_principal(principals.clone()),
                select_principal(principals.clone()),
            )
                .prop_map(|(amount, minter, recipient)| Action::Mint {
                    minter,
                    recipient,
                    amount
                }),
            // Burn
            (make_tokens128(), select_principal(principals.clone()))
                .prop_map(|(amount, principal)| Action::Burn(amount, principal)),
            // With fee
            (
                select_principal(principals.clone()),
                select_principal(principals.clone()),
                make_tokens128()
            )
                .prop_map(|(from, to, amount)| Action::TransferWithFee {
                    from,
                    to,
                    amount
                }),
            // Without fee
            (
                select_principal(principals.clone()),
                select_principal(principals.clone()),
                make_tokens128(),
                make_option(),
            )
                .prop_map(|(from, to, amount, fee_limit)| {
                    Action::TransferWithoutFee {
                        from,
                        to,
                        amount,
                        fee_limit,
                    }
                }),
            // Transfer from
            (
                select_principal(principals.clone()),
                select_principal(principals.clone()),
                select_principal(principals),
                make_tokens128()
            )
                .prop_map(|(principal, from, to, amount)| {
                    Action::TransferFrom {
                        caller: principal,
                        from,
                        to,
                        amount,
                    }
                })
        ]
    }

    fn make_option() -> impl Strategy<Value = Option<Tokens128>> {
        prop_oneof![Just(None), (make_tokens128()).prop_map(Some)]
    }

    fn make_principal() -> BoxedStrategy<Principal> {
        (any::<[u8; 29]>().prop_map(|mut bytes| {
            // Make sure the last byte is more than four as the last byte carries special
            // meaning
            bytes[28] = bytes[28].saturating_add(5);
            bytes
        }))
        .prop_map(|bytes| Principal::from_slice(&bytes))
        .boxed()
    }

    prop_compose! {
<<<<<<< HEAD
        fn make_tokens128() (num in "[0-9]{1,10}") -> Tokens128 {
            Tokens128::from(u128::from_str_radix(&num, 10).unwrap())
=======
        fn make_tokens128() (num in "[0-9]{1,4}") -> Tokens128 {
            Tokens128::from(str::parse::<u128>(&num).unwrap())
>>>>>>> 8749df38
        }
    }
    prop_compose! {
        fn make_canister() (
            logo in any::<String>(),
            name in any::<String>(),
            symbol in any::<String>(),
            decimals in any::<u8>(),
            total_supply in make_tokens128(),
            fee in make_tokens128(),
            principals in vec(make_principal(), 1..7),
            owner_idx in any::<Index>(),
            fee_to_idx in any::<Index>(),
        )-> (TokenCanister, Vec<Principal>) {
            // pick two random principals (they could very well be the same principal twice)
            let owner = principals[owner_idx.index(principals.len())];
            let fee_to = principals[fee_to_idx.index(principals.len())];
            MockContext::new().with_caller(owner).inject();
            let meta = Metadata {
                logo,
                name,
                symbol,
                decimals,
                totalSupply: total_supply,
                owner,
                fee,
                feeTo: fee_to,
                isTestToken: None,
            };
            let canister = TokenCanister::init_instance();
            canister.init(meta);
            (canister, principals)
        }
    }
    fn canister_and_actions() -> impl Strategy<Value = (TokenCanister, Vec<Action>)> {
        make_canister().prop_flat_map(|(canister, principals)| {
            let actions = vec(make_action(principals), 1..7);
            (Just(canister), actions)
        })
    }
    proptest! {
        #[test]
        fn generic_proptest((canister, actions) in canister_and_actions()) {
            let mut total_minted = Tokens128::ZERO;
            let mut total_burned = Tokens128::ZERO;
            let starting_supply = canister.totalSupply();
            for action in actions {
                use Action::*;
                match action {
                    Mint { minter, recipient, amount } => {
                        MockContext::new().with_caller(minter).inject();
                        let original = canister.totalSupply();
                        let res = canister.mint(recipient, amount);
                        let expected = if minter == canister.owner() {
                            total_minted = (total_minted + amount).unwrap();
                            assert!(matches!(res, Ok(_)));
                            (original + amount).unwrap()
                        } else {
                            assert_eq!(res, Err(TxError::Unauthorized));
                            original
                        };
                        assert_eq!(expected, canister.totalSupply());
                    },
                    Burn(amount, burner) => {
                        MockContext::new().with_caller(burner).inject();
                        let original = canister.totalSupply();
                        let balance = canister.balanceOf(burner);
                        let res = canister.burn(Some(burner), amount);
                        if balance < amount {
                            prop_assert_eq!(res, Err(TxError::InsufficientBalance));
                            prop_assert_eq!(original, canister.totalSupply());
                        } else {
                            prop_assert!(matches!(res, Ok(_)), "Burn error: {:?}. Balance: {}, amount: {}", res, balance, amount);
                            prop_assert_eq!((original - amount).unwrap(), canister.totalSupply());
                            total_burned = (total_burned + amount).unwrap();
                        }
                    },
                    TransferFrom { caller, from, to, amount } => {
                        MockContext::new().with_caller(caller).inject();
                        let from_balance = canister.balanceOf(from);
                        let to_balance = canister.balanceOf(to);
                        let (fee , _) = canister.state.borrow().stats.fee_info();
                        let amount_with_fee = (fee + amount).unwrap();
                        let res = canister.transferFrom(from, to, amount);
                        let _ = canister.approve(from, amount);
                        let from_allowance = canister.allowance(from, caller);
                        if from == to {
                            prop_assert_eq!(res, Err(TxError::SelfTransfer));
                            return Ok(());
                        }

                        if from_allowance < amount_with_fee {
                            prop_assert_eq!(res, Err(TxError::InsufficientAllowance));
                            return Ok(());
                        }

                        if from_balance < amount_with_fee {
                            prop_assert_eq!(res, Err(TxError::InsufficientBalance));
                            prop_assert_eq!(from_balance, canister.balanceOf(from));

                            return Ok(());
                        }

                        prop_assert!(matches!(res, Ok(_)));
                        prop_assert_eq!((from_balance - amount_with_fee).unwrap(), canister.balanceOf(from));
                        prop_assert_eq!((to_balance + amount).unwrap(), canister.balanceOf(to));
                    },
                    TransferWithoutFee{from,to,amount,fee_limit} => {
                        MockContext::new().with_caller(from).inject();
                        let from_balance = canister.balanceOf(from);
                        let to_balance = canister.balanceOf(to);
                        let (fee , fee_to) = canister.state.borrow().stats.fee_info();
                        let amount_with_fee = (amount + fee).unwrap();
                        let res = canister.transfer(to, amount, fee_limit);

                        if to == from {
                            prop_assert_eq!(res, Err(TxError::SelfTransfer));
                            return Ok(())
                        }

                        if let Some(fee_limit) = fee_limit {
                            if fee_limit < fee {
                                prop_assert_eq!(res, Err(TxError::FeeExceededLimit));
                                return Ok(())
                            }
                        }

                        if from_balance < amount_with_fee {
                            prop_assert_eq!(res, Err(TxError::InsufficientBalance));
                            return Ok(())
                        }

                        if fee_to == from  {
                            prop_assert!(matches!(res, Ok(_)));
                            prop_assert_eq!((from_balance - amount).unwrap(), canister.balanceOf(from));
                            return Ok(());
                        }

                        if fee_to == to  {
                            prop_assert!(matches!(res, Ok(_)));
                            prop_assert_eq!(((to_balance + amount).unwrap() + fee).unwrap(), canister.balanceOf(to));
                            return Ok(());
                        }

                        prop_assert!(matches!(res, Ok(_)));
                        prop_assert_eq!((from_balance - amount_with_fee).unwrap(), canister.balanceOf(from));
                        prop_assert_eq!((to_balance + amount).unwrap(), canister.balanceOf(to));

                    }
                    TransferWithFee { from, to, amount } => {
                        MockContext::new().with_caller(from).inject();
                        let from_balance = canister.balanceOf(from);
                        let to_balance = canister.balanceOf(to);
                        let (fee , fee_to) = canister.state.borrow().stats.fee_info();
                        let res = canister.transferIncludeFee(to, amount);

                        if to == from {
                            prop_assert_eq!(res, Err(TxError::SelfTransfer));
                            return Ok(())
                        }

                        if amount <= fee  {
                            prop_assert_eq!(res, Err(TxError::AmountTooSmall));
                            return Ok(());
                        }
                        if from_balance < amount {
                            prop_assert_eq!(res, Err(TxError::InsufficientBalance));
                            return Ok(());
                        }

                        // Sometimes the fee can be sent `to` or `from`
                        if fee_to == from  {
                            prop_assert_eq!(((from_balance - amount).unwrap() + fee).unwrap(), canister.balanceOf(from));
                            return Ok(());
                        }

                        if fee_to == to  {
                            prop_assert_eq!((to_balance + amount).unwrap(), canister.balanceOf(to));
                            return Ok(());
                        }

                        prop_assert!(matches!(res, Ok(_)));
                        prop_assert_eq!(((to_balance + amount).unwrap() - fee).unwrap(), canister.balanceOf(to));
                        prop_assert_eq!((from_balance - amount).unwrap(), canister.balanceOf(from));

                    }
                }
            }
            prop_assert_eq!(((total_minted + starting_supply).unwrap() - total_burned).unwrap(), canister.totalSupply());
        }
    }
}<|MERGE_RESOLUTION|>--- conflicted
+++ resolved
@@ -957,13 +957,8 @@
     }
 
     prop_compose! {
-<<<<<<< HEAD
         fn make_tokens128() (num in "[0-9]{1,10}") -> Tokens128 {
             Tokens128::from(u128::from_str_radix(&num, 10).unwrap())
-=======
-        fn make_tokens128() (num in "[0-9]{1,4}") -> Tokens128 {
-            Tokens128::from(str::parse::<u128>(&num).unwrap())
->>>>>>> 8749df38
         }
     }
     prop_compose! {
