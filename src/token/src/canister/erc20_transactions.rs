--- conflicted
+++ resolved
@@ -91,10 +91,6 @@
         if allowances.is_empty() {
             state.allowances.remove(&caller.from());
         }
-<<<<<<< HEAD
-=======
-        None => return Err(TxError::NoAllowance),
->>>>>>> e263c5af
     }
 
     let id = state
