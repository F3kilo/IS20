--- conflicted
+++ resolved
@@ -31,9 +31,7 @@
         }
     }
 
-    if balances.balance_of(&caller.inner())
-        < (amount + fee).ok_or_else(|| TxError::AmountOverflow)?
-    {
+    if balances.balance_of(&caller.inner()) < (amount + fee).ok_or(TxError::AmountOverflow)? {
         return Err(TxError::InsufficientBalance);
     }
 
@@ -48,14 +46,8 @@
 
 pub fn transfer_from(
     canister: &TokenCanister,
-<<<<<<< HEAD
-    caller: CheckedPrincipal<WithRecipient>,
-    from: Principal,
+    caller: CheckedPrincipal<SenderRecipient>,
     amount: Tokens128,
-=======
-    caller: CheckedPrincipal<SenderRecipient>,
-    value: Nat,
->>>>>>> 59f32605
 ) -> TxReceipt {
     let mut state = canister.state.borrow_mut();
     let from_allowance = state.allowance(caller.from(), caller.inner());
@@ -69,7 +61,7 @@
     let (fee, fee_to) = stats.fee_info();
     let fee_ratio = bidding_state.fee_ratio;
 
-    let value_with_fee = (amount + fee).ok_or_else(|| TxError::AmountOverflow)?;
+    let value_with_fee = (amount + fee).ok_or(TxError::AmountOverflow)?;
     if from_allowance < value_with_fee {
         return Err(TxError::InsufficientAllowance);
     }
@@ -79,14 +71,14 @@
         return Err(TxError::InsufficientBalance);
     }
 
-<<<<<<< HEAD
-    charge_fee(balances, from, fee_to, fee, fee_ratio).expect("never fails due to checks above");
-    transfer_balance(balances, from, caller.recipient(), amount)
+    charge_fee(balances, caller.from(), fee_to, fee, fee_ratio)
+        .expect("never fails due to checks above");
+    transfer_balance(balances, caller.from(), caller.to(), amount)
         .expect("never fails due to checks above");
 
     let allowances = state
         .allowances
-        .get_mut(&from)
+        .get_mut(&caller.from())
         .expect("allowance existing is checked above when check allowance sufficiency");
     let allowance = allowances
         .get_mut(&caller.inner())
@@ -97,38 +89,13 @@
         allowances.remove(&caller.inner());
 
         if allowances.is_empty() {
-            state.allowances.remove(&from);
-=======
-    _charge_fee(balances, caller.from(), fee_to, fee.clone(), fee_ratio);
-    _transfer(balances, caller.from(), caller.to(), value.clone());
-
-    let allowances = &mut state.allowances;
-    match allowances.get(&caller.from()) {
-        Some(inner) => {
-            let result = inner.get(&caller.inner()).unwrap().clone();
-            let mut temp = inner.clone();
-            if result.clone() - value_with_fee.clone() != 0 {
-                temp.insert(caller.inner(), result - value_with_fee);
-                allowances.insert(caller.from(), temp);
-            } else {
-                temp.remove(&caller.inner());
-                if temp.is_empty() {
-                    allowances.remove(&caller.from());
-                } else {
-                    allowances.insert(caller.from(), temp);
-                }
-            }
->>>>>>> 59f32605
+            state.allowances.remove(&caller.from());
         }
     }
 
     let id = state
         .ledger
-<<<<<<< HEAD
-        .transfer_from(caller.inner(), from, caller.recipient(), amount, fee);
-=======
-        .transfer_from(caller.inner(), caller.from(), caller.to(), value, fee);
->>>>>>> 59f32605
+        .transfer_from(caller.inner(), caller.from(), caller.to(), amount, fee);
     Ok(id)
 }
 
@@ -286,7 +253,7 @@
     fee_ratio: f64,
 ) -> Result<(), TxError> {
     // todo: check if this is enforced
-    debug_assert!(fee_ratio >= 0.0 && fee_ratio <= 1.0);
+    debug_assert!((0.0..=1.0).contains(&fee_ratio));
 
     if fee == Tokens128::from(0) {
         return Ok(());
@@ -310,8 +277,7 @@
 #[cfg(test)]
 mod tests {
     use super::*;
-    use crate::types::{Operation, TransactionStatus};
-    use common::types::Metadata;
+    use crate::types::{Metadata, Operation, TransactionStatus};
     use ic_canister::ic_kit::mock_principals::{alice, bob, john, xtc};
     use ic_canister::ic_kit::MockContext;
     use std::collections::HashSet;
