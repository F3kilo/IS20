use std::cell::RefCell;
use std::rc::Rc;

use ic_auction::api::Auction;
use ic_auction::error::AuctionError;
use ic_auction::state::AuctionState;
use ic_canister::generate_exports;
use ic_canister::Canister;
use ic_canister::MethodType;
use ic_canister::{query, state_getter, update};
use ic_cdk::export::candid::Principal;
use ic_helpers::ledger::AccountIdentifier;
use ic_helpers::tokens::Tokens128;
use ic_storage::IcStorage;

pub use inspect::AcceptReason;

use crate::account::CheckedAccount;
use crate::account::{Account, Subaccount};
<<<<<<< HEAD
use crate::canister::icrc1_transfer::icrc1_transfer;
use crate::canister::is20_auction::{
    auction_info, bid_cycles, bidding_info, run_auction, AuctionError, BiddingInfo,
};
use crate::canister::is20_transactions::transfer_include_fee;
=======
use crate::canister::erc20_transactions::{
    burn_as_owner, burn_own_tokens, claim, icrc1_transfer, mint_as_owner, mint_test_token,
    mint_to_accountid,
};
use crate::canister::is20_transactions::icrc1_transfer_include_fee;
>>>>>>> b8bd055a
use crate::error::{TransferError, TxError};
use crate::principal::{CheckedPrincipal, Owner};
use crate::state::CanisterState;
use crate::types::BatchTransferArgs;
use crate::types::Memo;
use crate::types::StandardRecord;
use crate::types::TransferArgs;
use crate::types::Value;
use crate::types::{PaginatedResult, StatsData, Timestamp, TokenInfo, TxId, TxReceipt, TxRecord};

use self::is20_transactions::batch_transfer;
use self::is20_transactions::burn_as_owner;
use self::is20_transactions::burn_own_tokens;
use self::is20_transactions::claim;
use self::is20_transactions::mint_as_owner;
use self::is20_transactions::mint_test_token;
use self::is20_transactions::mint_to_accountid;

mod inspect;

pub mod icrc1_transfer;

pub mod is20_auction;
pub mod is20_transactions;

pub(crate) const MAX_TRANSACTION_QUERY_LEN: usize = 1000;
// 1 day in seconds.
pub const DEFAULT_AUCTION_PERIOD_SECONDS: Timestamp = 60 * 60 * 24;

pub fn pre_update<T: TokenCanisterAPI>(canister: &T, method_name: &str, method_type: MethodType) {
    <T as Auction>::canister_pre_update(canister, method_name, method_type)
}

pub enum CanisterUpdate {
    Name(String),
    Symbol(String),
    Logo(String),
    Fee(Tokens128),
    FeeTo(Principal),
    Owner(Principal),
    MinCycles(u64),
}

#[allow(non_snake_case)]
pub trait TokenCanisterAPI: Canister + Sized + Auction {
    #[state_getter]
    fn state(&self) -> Rc<RefCell<CanisterState>>;

    /// The `inspect_message()` call is not exported by default. Add your custom #[inspect_message]
    /// function and use this method there to export the `inspect_message()` call.
    fn inspect_message(
        state: &CanisterState,
        method: &str,
        caller: Principal,
    ) -> Result<AcceptReason, &'static str> {
        inspect::inspect_message(state, method, caller)
    }

    #[query(trait = true)]
    fn is_test_token(&self) -> bool {
        self.state().borrow().stats.is_test_token
    }

    #[query(trait = true)]
    fn logo(&self) -> String {
        self.state().borrow().stats.logo.clone()
    }

    #[query(trait = true)]
    fn icrc1_total_supply(&self) -> Tokens128 {
        self.state().borrow().balances.total_supply()
    }

    #[query(trait = true)]
    fn owner(&self) -> Principal {
        self.state().borrow().stats.owner
    }

    #[query(trait = true)]
    fn icrc1_name(&self) -> String {
        self.state().borrow().stats.name.clone()
    }

    #[query(trait = true)]
    fn icrc1_symbol(&self) -> String {
        self.state().borrow().stats.symbol.clone()
    }

    #[query(trait = true)]
    fn icrc1_decimals(&self) -> u8 {
        self.state().borrow().stats.decimals
    }

    /// Returns the default transfer fee.
    #[query(trait = true)]
    fn icrc1_fee(&self) -> Tokens128 {
        self.state().borrow().stats.fee
    }
    #[query(trait = true)]
    fn icrc1_metadata(&self) -> Vec<(String, Value)> {
        self.state().borrow().icrc1_metadata()
    }

    #[query(trait = true)]
    fn icrc1_supported_standards(&self) -> Vec<StandardRecord> {
        self.state().borrow().stats.supported_standards()
    }

    #[query(trait = true)]
    fn icrc1_minting_account(&self) -> Option<Account> {
        Some(self.state().borrow().stats.owner.into())
    }

    #[query(trait = true)]
    fn get_token_info(&self) -> TokenInfo {
        let StatsData {
            fee_to,
            deploy_time,
            ..
        } = self.state().borrow().stats;
        TokenInfo {
            metadata: self.state().borrow().get_metadata(),
            fee_to: fee_to,
            history_size: self.state().borrow().ledger.len(),
            deployTime: deploy_time,
            holderNumber: self.state().borrow().balances.0.len(),
            cycles: ic_canister::ic_kit::ic::balance(),
        }
    }

    /// This method retreieves holders of `Account` and their amounts.
    #[query(trait = true)]
    fn get_holders(&self, start: usize, limit: usize) -> Vec<(Account, Tokens128)> {
        self.state().borrow().balances.get_holders(start, limit)
    }

    #[query(trait = true)]
    fn icrc1_balance_of(&self, account: Account) -> Tokens128 {
        self.state().borrow().balances.balance_of(account)
    }

    /// This method returns the pending `claim` for the `Account`.
    #[query(trait = true)]
    fn get_claim(&self, subaccount: Option<Subaccount>) -> Result<Tokens128, TxError> {
        self.state().borrow().get_claim(subaccount)
    }

    #[query(trait = true)]
    fn history_size(&self) -> u64 {
        self.state().borrow().ledger.len()
    }

    fn update_stats(&self, _caller: CheckedPrincipal<Owner>, update: CanisterUpdate) {
        use CanisterUpdate::*;
        match update {
            Name(name) => self.state().borrow_mut().stats.name = name,
            Symbol(symbol) => self.state().borrow_mut().stats.symbol = symbol,
            Logo(logo) => self.state().borrow_mut().stats.logo = logo,
            Fee(fee) => self.state().borrow_mut().stats.fee = fee,
            FeeTo(fee_to) => self.state().borrow_mut().stats.fee_to = fee_to,
            Owner(owner) => self.state().borrow_mut().stats.owner = owner,
            MinCycles(min_cycles) => self.state().borrow_mut().stats.min_cycles = min_cycles,
        }
    }

    #[update(trait = true)]
    fn set_name(&self, name: String) -> Result<(), TxError> {
        let caller = CheckedPrincipal::owner(&self.state().borrow_mut().stats)?;
        self.update_stats(caller, CanisterUpdate::Name(name));
        Ok(())
    }

    #[update(trait = true)]
    fn set_symbol(&self, symbol: String) -> Result<(), TxError> {
        let caller = CheckedPrincipal::owner(&self.state().borrow_mut().stats)?;
        self.update_stats(caller, CanisterUpdate::Symbol(symbol));
        Ok(())
    }

    #[update(trait = true)]
    fn set_logo(&self, logo: String) -> Result<(), TxError> {
        let caller = CheckedPrincipal::owner(&self.state().borrow_mut().stats)?;
        self.update_stats(caller, CanisterUpdate::Logo(logo));
        Ok(())
    }

    #[update(trait = true)]
    fn set_fee(&self, fee: Tokens128) -> Result<(), TxError> {
        let caller = CheckedPrincipal::owner(&self.state().borrow_mut().stats)?;
        self.update_stats(caller, CanisterUpdate::Fee(fee));
        Ok(())
    }

    #[update(trait = true)]
    fn set_fee_to(&self, fee_to: Principal) -> Result<(), TxError> {
        let caller = CheckedPrincipal::owner(&self.state().borrow_mut().stats)?;
        self.update_stats(caller, CanisterUpdate::FeeTo(fee_to));
        Ok(())
    }

    #[update(trait = true)]
    fn set_owner(&self, owner: Principal) -> Result<(), TxError> {
        let caller = CheckedPrincipal::owner(&self.state().borrow_mut().stats)?;
        self.update_stats(caller, CanisterUpdate::Owner(owner));
        Ok(())
    }

    /********************** TRANSFERS ***********************/
    #[cfg_attr(feature = "transfer", update(trait = true))]
    fn icrc1_transfer(&self, transfer: TransferArgs) -> Result<u128, TransferError> {
        let account = CheckedAccount::with_recipient(transfer.to, transfer.from_subaccount)?;

        Ok(icrc1_transfer(self, account, &transfer)?)
    }

    /// Transfers `value` amount to the `to` principal, applying American style fee. This means, that
    /// the recipient will receive `value - fee`, and the sender account will be reduced exactly by `value`.
    ///
    /// Note, that the `value` cannot be less than the `fee` amount. If the value given is too small,
    /// transaction will fail with `TxError::AmountTooSmall` error.
    #[cfg_attr(feature = "transfer", update(trait = true))]
    fn transferIncludeFee(
        &self,
        from_subaccount: Option<Subaccount>,
        to: Principal,
        to_subaccount: Option<Subaccount>,
        amount: Tokens128,
        memo: Option<Memo>,
        created_at_time: Option<Timestamp>,
    ) -> TxReceipt {
        let recipient = Account::new(to, to_subaccount);
        let account = CheckedAccount::with_recipient(recipient, from_subaccount)?;
        let args = TransferArgs {
            from_subaccount,
            to: recipient,
            amount,
            memo,
            fee: None,
            created_at_time,
        };

        transfer_include_fee(self, account, &args)
    }

    /// Takes a list of transfers, each of which is a pair of `to` and `value` fields, it returns a `TxReceipt` which contains
    /// a vec of transaction index or an error message. The list of transfers is processed in the order they are given. if the `fee`
    /// is set, the `fee` amount is applied to each transfer.
    /// The balance of the caller is reduced by sum of `value + fee` amount for each transfer. If the total sum of `value + fee` for all transfers,
    /// is less than the `balance` of the caller, the transaction will fail with `TxError::InsufficientBalance` error.
    #[cfg_attr(feature = "transfer", update(trait = true))]
    fn batch_transfer(
        &self,
        from_subaccount: Option<Subaccount>,
        transfers: Vec<BatchTransferArgs>,
    ) -> Result<Vec<TxId>, TxError> {
        for x in &transfers {
            let recipient = x.receiver;
            CheckedAccount::with_recipient(recipient, from_subaccount)?;
        }
        batch_transfer(self, from_subaccount, transfers)
    }

    #[cfg_attr(feature = "mint_burn", update(trait = true))]
    fn mint(
        &self,
        to: Principal,
        to_subaccount: Option<Subaccount>,
        amount: Tokens128,
    ) -> TxReceipt {
        if self.is_test_token() {
            let test_user = CheckedPrincipal::test_user(&self.state().borrow().stats)?;
            mint_test_token(
                &mut *self.state().borrow_mut(),
                test_user,
                to,
                to_subaccount,
                amount,
            )
        } else {
            let owner = CheckedPrincipal::owner(&self.state().borrow().stats)?;
            mint_as_owner(
                &mut *self.state().borrow_mut(),
                owner,
                to,
                to_subaccount,
                amount,
            )
        }
    }

    /// Burn `amount` of tokens from `from` principal.
    /// If `from` is None, then caller's tokens will be burned.
    /// If `from` is Some(_) but method called not by owner, `TxError::Unauthorized` will be returned.
    /// If owner calls this method and `from` is Some(who), then who's tokens will be burned.
    #[cfg_attr(feature = "mint_burn", update(trait = true))]
    fn burn(
        &self,
        from: Option<Principal>,
        from_subaccount: Option<Subaccount>,
        amount: Tokens128,
    ) -> TxReceipt {
        match from {
            None => burn_own_tokens(&mut *self.state().borrow_mut(), from_subaccount, amount),
            Some(from) if from == ic_canister::ic_kit::ic::caller() => {
                burn_own_tokens(&mut *self.state().borrow_mut(), from_subaccount, amount)
            }
            Some(from) => {
                let caller = CheckedPrincipal::owner(&self.state().borrow().stats)?;
                burn_as_owner(
                    &mut *self.state().borrow_mut(),
                    caller,
                    from,
                    from_subaccount,
                    amount,
                )
            }
        }
    }

    /// This function mints to `AccountIdentifier`, this is different from `Account`, this adds support for minting to `AccountIdentifier`
    ///
    #[cfg_attr(feature = "mint_burn", update(trait = true))]
    fn mint_to_account_id(&self, to: AccountIdentifier, amount: Tokens128) -> Result<(), TxError> {
        let _ = CheckedPrincipal::owner(&self.state().borrow().stats)?;
        mint_to_accountid(&mut *self.state().borrow_mut(), to, amount)
    }

    /// When we mint to `AccountIdentifier`, Only the user who has been minted can claim the amount that has been minted to `AccountIdentifier`, if another user claims the `claim`, it fails with Error `ClaimNotAllowed`.
    #[update(trait = true)]
    fn claim(&self, account: AccountIdentifier, subaccount: Option<Subaccount>) -> TxReceipt {
        claim(&mut *self.state().borrow_mut(), account, subaccount)
    }

    /********************** Transactions ***********************/
    #[query(trait = true)]
    fn get_transaction(&self, id: TxId) -> TxRecord {
        self.state().borrow().ledger.get(id).unwrap_or_else(|| {
            ic_canister::ic_kit::ic::trap(&format!("Transaction {} does not exist", id))
        })
    }

    /// Returns a list of transactions in paginated form. The `who` is optional, if given, only transactions of the `who` are
    /// returned. `count` is the number of transactions to return, `transaction_id` is the transaction index which is used as
    /// the offset of the first transaction to return, any
    ///
    /// It returns `PaginatedResult` a struct, which contains `result` which is a list of transactions `Vec<TxRecord>` that meet the requirements of the query,
    /// and `next_id` which is the index of the next transaction to return.
    #[query(trait = true)]
    fn get_transactions(
        &self,
        who: Option<Principal>,
        count: usize,
        transaction_id: Option<TxId>,
    ) -> PaginatedResult {
        self.state().borrow().ledger.get_transactions(
            who,
            count.min(MAX_TRANSACTION_QUERY_LEN),
            transaction_id,
        )
    }

    /// Returns the total number of transactions related to the user `who`.
    #[query(trait = true)]
    fn get_user_transaction_count(&self, who: Principal) -> usize {
        self.state().borrow().ledger.get_len_user_history(who)
    }

    // Important: This function *must* be defined to be the
    // last one in the trait because it depends on the order
    // of expansion of update/query(trait = true) methods.
    fn get_idl() -> ic_canister::Idl {
        ic_canister::generate_idl!()
    }
}

generate_exports!(TokenCanisterAPI, TokenCanisterExports);

<<<<<<< HEAD
#[cfg(test)]
mod tests {
    use ic_canister::canister_call;
    use ic_canister::ic_kit::mock_principals::{bob, john};
    use ic_canister::ic_kit::{mock_principals::alice, MockContext};
    use ic_helpers::ledger::{AccountIdentifier, Subaccount as SubaccountIdentifier};
    use rand::{thread_rng, Rng};

    use crate::account::DEFAULT_SUBACCOUNT;
    use crate::mock::TokenCanisterMock;
    use crate::types::Metadata;

    use super::*;

    // Method for generating random Subaccount.
    #[cfg_attr(coverage_nightly, no_coverage)]
    fn gen_subaccount() -> Subaccount {
        let mut subaccount = [0u8; 32];
        thread_rng().fill(&mut subaccount);
        subaccount
    }

    #[cfg_attr(coverage_nightly, no_coverage)]
    fn test_context() -> (&'static MockContext, TokenCanisterMock) {
        let context = MockContext::new().with_caller(john()).inject();

        let canister = TokenCanisterMock::init_instance();
        canister.init(
            Metadata {
                logo: "".to_string(),
                name: "".to_string(),
                symbol: "".to_string(),
                decimals: 8,

                owner: john(),
                fee: Tokens128::from(0),
                feeTo: john(),
                isTestToken: None,
            },
            Tokens128::from(1000),
        );

        // This is to make tests that don't rely on auction state
        // pass, because since we are running auction state on each
        // endpoint call, it affects `BiddingInfo.fee_ratio` that is
        // used for charging fees in `approve` endpoint.
        canister.state.borrow_mut().stats.min_cycles = 0;

        canister.mint(alice(), None, 1000.into()).unwrap();
        context.update_caller(alice());

        (context, canister)
    }

    fn test_canister() -> TokenCanisterMock {
        MockContext::new().with_caller(alice()).inject();

        let canister = TokenCanisterMock::init_instance();
        canister.init(
            Metadata {
                logo: "".to_string(),
                name: "".to_string(),
                symbol: "".to_string(),
                decimals: 8,
                owner: alice(),
                fee: Tokens128::from(0),
                feeTo: alice(),
                isTestToken: None,
            },
            Tokens128::from(1000),
        );

        canister.state.borrow_mut().stats.min_cycles = 0;

        canister
    }

    #[test]
    fn transfer_to_same_account() {
        let canister = test_canister();
        let transfer = TransferArgs {
            from_subaccount: None,
            to: alice().into(),
            amount: 100.into(),
            fee: None,
            memo: None,
            created_at_time: None,
        };

        let res = canister.icrc1_transfer(transfer);
        assert_eq!(
            res,
            Err(TransferError::GenericError {
                error_code: 500,
                message: "Self transfer".into()
            })
        )
    }

    #[test]
    fn transfer_to_same_default_subaccount() {
        let canister = test_canister();
        let transfer = TransferArgs {
            from_subaccount: Some(crate::account::DEFAULT_SUBACCOUNT),
            to: alice().into(),
            amount: 100.into(),
            fee: None,
            memo: None,
            created_at_time: None,
        };

        let res = canister.icrc1_transfer(transfer);
        assert_eq!(
            res,
            Err(TransferError::GenericError {
                error_code: 500,
                message: "Self transfer".into()
            })
        );

        let transfer = TransferArgs {
            from_subaccount: None,
            to: Account::new(alice(), Some(DEFAULT_SUBACCOUNT)),
            amount: 100.into(),
            fee: None,
            memo: None,
            created_at_time: None,
        };

        let res = canister.icrc1_transfer(transfer);
        assert_eq!(
            res,
            Err(TransferError::GenericError {
                error_code: 500,
                message: "Self transfer".into()
            })
        );
    }

    #[test]
    fn mint_to_account_id() {
        let subaccount = gen_subaccount();
        let alice_aid =
            AccountIdentifier::new(alice().into(), Some(SubaccountIdentifier(subaccount)));

        let (ctx, canister) = test_context();
        ctx.update_caller(john());
        assert!(canister
            .mintToAccountId(alice_aid, Tokens128::from(100))
            .is_ok());

        ctx.update_caller(alice());
        assert!(canister.claim(alice_aid, Some(subaccount)).is_ok());
        assert_eq!(
            canister.icrc1_balance_of(Account::new(alice(), Some(subaccount))),
            Tokens128::from(100)
        );
        assert_eq!(canister.icrc1_total_supply(), Tokens128::from(2100));
        assert_eq!(canister.state().borrow().claims.len(), 0);
    }

    #[test]
    fn test_claim_amount() {
        let bob_sub = gen_subaccount();
        let alice_sub = gen_subaccount();

        let alice_aid =
            AccountIdentifier::new(alice().into(), Some(SubaccountIdentifier(alice_sub)));
        let bob_aid = AccountIdentifier::new(bob().into(), Some(SubaccountIdentifier(bob_sub)));

        let (ctx, canister) = test_context();
        ctx.update_caller(john());

        assert!(canister
            .mintToAccountId(alice_aid, Tokens128::from(1000))
            .is_ok());
        assert!(canister
            .mintToAccountId(bob_aid, Tokens128::from(2000))
            .is_ok());

        ctx.update_caller(alice());
        assert_eq!(
            canister.getClaim(Some(alice_sub)).unwrap(),
            Tokens128::from(1000)
        );

        ctx.update_caller(bob());
        assert_eq!(
            canister.getClaim(Some(bob_sub)).unwrap(),
            Tokens128::from(2000)
        );
    }

    // **** APIs tests ****

    #[tokio::test]
    #[cfg_attr(coverage_nightly, no_coverage)]
    async fn set_name() {
        let (ctx, canister) = test_context();
        ctx.update_id(john());
        canister_call!(canister.setName("War and Piece".to_string()), Result<(), TxError>)
            .await
            .unwrap()
            .unwrap();
        let info = canister_call!(canister.getTokenInfo(), TokenInfo)
            .await
            .unwrap();

        assert_eq!(info.metadata.name, "War and Piece".to_string());

        ctx.update_id(bob());
        let res = canister_call!(canister.setName("Crime and Punishment".to_string()), Result<(), TxError>)
            .await
            .unwrap();

        assert_eq!(res, Err(TxError::Unauthorized));
        let info = canister_call!(canister.getTokenInfo(), TokenInfo)
            .await
            .unwrap();

        assert_eq!(info.metadata.name, "War and Piece".to_string());
        let name = canister_call!(canister.icrc1_name(), String).await.unwrap();
        assert_eq!(name, "War and Piece".to_string());
    }

    #[tokio::test]
    #[cfg_attr(coverage_nightly, no_coverage)]
    async fn set_symbol() {
        let (ctx, canister) = test_context();
        ctx.update_id(john());
        canister_call!(canister.setSymbol("MAX".to_string()), Result<(), TxError>)
            .await
            .unwrap()
            .unwrap();
        let info = canister_call!(canister.getTokenInfo(), TokenInfo)
            .await
            .unwrap();

        assert_eq!(info.metadata.symbol, "MAX".to_string());

        ctx.update_id(bob());
        let res = canister_call!(canister.setSymbol("BOB".to_string()), Result<(), TxError>)
            .await
            .unwrap();

        assert_eq!(res, Err(TxError::Unauthorized));
        let info = canister_call!(canister.getTokenInfo(), TokenInfo)
            .await
            .unwrap();

        assert_eq!(info.metadata.symbol, "MAX".to_string());
        let symbol = canister_call!(canister.icrc1_symbol(), String)
            .await
            .unwrap();
        assert_eq!(symbol, "MAX".to_string());
    }

    #[tokio::test]
    #[cfg_attr(coverage_nightly, no_coverage)]
    async fn set_logo() {
        let (ctx, canister) = test_context();
        ctx.update_id(john());
        canister_call!(canister.setLogo("1".to_string()), Result<(), TxError>)
            .await
            .unwrap()
            .unwrap();
        let info = canister_call!(canister.getTokenInfo(), TokenInfo)
            .await
            .unwrap();

        assert_eq!(info.metadata.logo, "1".to_string());

        ctx.update_id(bob());
        let res = canister_call!(canister.setLogo("2".to_string()), Result<(), TxError>)
            .await
            .unwrap();

        assert_eq!(res, Err(TxError::Unauthorized));
        let info = canister_call!(canister.getTokenInfo(), TokenInfo)
            .await
            .unwrap();

        assert_eq!(info.metadata.logo, "1".to_string());

        let logo = canister_call!(canister.logo(), String).await.unwrap();
        assert_eq!(logo, "1".to_string());
    }

    #[tokio::test]
    #[cfg_attr(coverage_nightly, no_coverage)]
    async fn set_fee() {
        let (ctx, canister) = test_context();
        ctx.update_id(john());
        canister_call!(canister.setFee(100500.into()), Result<(), TxError>)
            .await
            .unwrap()
            .unwrap();
        let info = canister_call!(canister.getTokenInfo(), TokenInfo)
            .await
            .unwrap();

        assert_eq!(info.metadata.fee, 100500.into());

        ctx.update_id(bob());
        let res = canister_call!(canister.setFee(0.into()), Result<(), TxError>)
            .await
            .unwrap();

        assert_eq!(res, Err(TxError::Unauthorized));
        let info = canister_call!(canister.getTokenInfo(), TokenInfo)
            .await
            .unwrap();

        assert_eq!(info.metadata.fee, 100500.into());
        let fee = canister_call!(canister.icrc1_fee(), Tokens128)
            .await
            .unwrap();
        assert_eq!(fee, 100500.into());
    }

    #[tokio::test]
    #[cfg_attr(coverage_nightly, no_coverage)]
    async fn set_fee_to() {
        let (ctx, canister) = test_context();
        ctx.update_id(john());
        canister_call!(canister.setFeeTo(alice()), Result<(), TxError>)
            .await
            .unwrap()
            .unwrap();
        let info = canister_call!(canister.getTokenInfo(), TokenInfo)
            .await
            .unwrap();

        assert_eq!(info.metadata.feeTo, alice());

        ctx.update_id(bob());
        let res = canister_call!(canister.setFeeTo(bob()), Result<(), TxError>)
            .await
            .unwrap();

        assert_eq!(res, Err(TxError::Unauthorized));
        let info = canister_call!(canister.getTokenInfo(), TokenInfo)
            .await
            .unwrap();

        assert_eq!(info.metadata.feeTo, alice());
    }

    #[tokio::test]
    #[cfg_attr(coverage_nightly, no_coverage)]
    async fn set_owner() {
        let (ctx, canister) = test_context();
        ctx.update_id(john());
        canister_call!(canister.setOwner(alice()), Result<(), TxError>)
            .await
            .unwrap()
            .unwrap();
        let info = canister_call!(canister.getTokenInfo(), TokenInfo)
            .await
            .unwrap();

        assert_eq!(info.metadata.owner, alice());

        ctx.update_id(bob());
        let res = canister_call!(canister.setOwner(bob()), Result<(), TxError>)
            .await
            .unwrap();

        assert_eq!(res, Err(TxError::Unauthorized));
        let info = canister_call!(canister.getTokenInfo(), TokenInfo)
            .await
            .unwrap();

        assert_eq!(info.metadata.owner, alice());
        let owner = canister_call!(canister.owner(), Principal).await.unwrap();
        assert_eq!(owner, alice());

        let minting_account = canister_call!(canister.icrc1_minting_account(), Principal)
            .await
            .unwrap();
        assert_eq!(minting_account, Some(alice().into()));
=======
impl Auction for TokenCanisterExports {
    fn auction_state(&self) -> Rc<RefCell<AuctionState>> {
        AuctionState::get()
    }

    fn disburse_rewards(&self) -> Result<ic_auction::state::AuctionInfo, AuctionError> {
        is20_auction::disburse_rewards(self)
>>>>>>> b8bd055a
    }
}<|MERGE_RESOLUTION|>--- conflicted
+++ resolved
@@ -2,12 +2,8 @@
 use std::rc::Rc;
 
 use ic_auction::api::Auction;
-use ic_auction::error::AuctionError;
-use ic_auction::state::AuctionState;
-use ic_canister::generate_exports;
-use ic_canister::Canister;
-use ic_canister::MethodType;
-use ic_canister::{query, state_getter, update};
+use ic_auction::{error::AuctionError, state::AuctionState};
+use ic_canister::{generate_exports, query, state_getter, update, Canister, MethodType};
 use ic_cdk::export::candid::Principal;
 use ic_helpers::ledger::AccountIdentifier;
 use ic_helpers::tokens::Tokens128;
@@ -15,38 +11,20 @@
 
 pub use inspect::AcceptReason;
 
-use crate::account::CheckedAccount;
-use crate::account::{Account, Subaccount};
-<<<<<<< HEAD
+use crate::account::{Account, CheckedAccount, Subaccount};
 use crate::canister::icrc1_transfer::icrc1_transfer;
-use crate::canister::is20_auction::{
-    auction_info, bid_cycles, bidding_info, run_auction, AuctionError, BiddingInfo,
-};
-use crate::canister::is20_transactions::transfer_include_fee;
-=======
-use crate::canister::erc20_transactions::{
-    burn_as_owner, burn_own_tokens, claim, icrc1_transfer, mint_as_owner, mint_test_token,
-    mint_to_accountid,
-};
-use crate::canister::is20_transactions::icrc1_transfer_include_fee;
->>>>>>> b8bd055a
 use crate::error::{TransferError, TxError};
 use crate::principal::{CheckedPrincipal, Owner};
 use crate::state::CanisterState;
-use crate::types::BatchTransferArgs;
-use crate::types::Memo;
-use crate::types::StandardRecord;
-use crate::types::TransferArgs;
-use crate::types::Value;
-use crate::types::{PaginatedResult, StatsData, Timestamp, TokenInfo, TxId, TxReceipt, TxRecord};
-
-use self::is20_transactions::batch_transfer;
-use self::is20_transactions::burn_as_owner;
-use self::is20_transactions::burn_own_tokens;
-use self::is20_transactions::claim;
-use self::is20_transactions::mint_as_owner;
-use self::is20_transactions::mint_test_token;
-use self::is20_transactions::mint_to_accountid;
+use crate::types::{
+    BatchTransferArgs, Memo, PaginatedResult, StandardRecord, StatsData, Timestamp, TokenInfo,
+    TransferArgs, TxId, TxReceipt, TxRecord, Value,
+};
+
+use self::is20_transactions::{
+    batch_transfer, burn_as_owner, burn_own_tokens, claim, mint_as_owner, mint_test_token,
+    mint_to_accountid, transfer_include_fee,
+};
 
 mod inspect;
 
@@ -251,7 +229,7 @@
     /// Note, that the `value` cannot be less than the `fee` amount. If the value given is too small,
     /// transaction will fail with `TxError::AmountTooSmall` error.
     #[cfg_attr(feature = "transfer", update(trait = true))]
-    fn transferIncludeFee(
+    fn transfer_include_fee(
         &self,
         from_subaccount: Option<Subaccount>,
         to: Principal,
@@ -407,7 +385,16 @@
 
 generate_exports!(TokenCanisterAPI, TokenCanisterExports);
 
-<<<<<<< HEAD
+impl Auction for TokenCanisterExports {
+    fn auction_state(&self) -> Rc<RefCell<AuctionState>> {
+        AuctionState::get()
+    }
+
+    fn disburse_rewards(&self) -> Result<ic_auction::state::AuctionInfo, AuctionError> {
+        is20_auction::disburse_rewards(self)
+    }
+}
+
 #[cfg(test)]
 mod tests {
     use ic_canister::canister_call;
@@ -444,8 +431,8 @@
 
                 owner: john(),
                 fee: Tokens128::from(0),
-                feeTo: john(),
-                isTestToken: None,
+                fee_to: john(),
+                is_test_token: None,
             },
             Tokens128::from(1000),
         );
@@ -474,8 +461,8 @@
                 decimals: 8,
                 owner: alice(),
                 fee: Tokens128::from(0),
-                feeTo: alice(),
-                isTestToken: None,
+                fee_to: alice(),
+                is_test_token: None,
             },
             Tokens128::from(1000),
         );
@@ -556,7 +543,7 @@
         let (ctx, canister) = test_context();
         ctx.update_caller(john());
         assert!(canister
-            .mintToAccountId(alice_aid, Tokens128::from(100))
+            .mint_to_account_id(alice_aid, Tokens128::from(100))
             .is_ok());
 
         ctx.update_caller(alice());
@@ -582,21 +569,21 @@
         ctx.update_caller(john());
 
         assert!(canister
-            .mintToAccountId(alice_aid, Tokens128::from(1000))
+            .mint_to_account_id(alice_aid, Tokens128::from(1000))
             .is_ok());
         assert!(canister
-            .mintToAccountId(bob_aid, Tokens128::from(2000))
+            .mint_to_account_id(bob_aid, Tokens128::from(2000))
             .is_ok());
 
         ctx.update_caller(alice());
         assert_eq!(
-            canister.getClaim(Some(alice_sub)).unwrap(),
+            canister.get_claim(Some(alice_sub)).unwrap(),
             Tokens128::from(1000)
         );
 
         ctx.update_caller(bob());
         assert_eq!(
-            canister.getClaim(Some(bob_sub)).unwrap(),
+            canister.get_claim(Some(bob_sub)).unwrap(),
             Tokens128::from(2000)
         );
     }
@@ -608,23 +595,23 @@
     async fn set_name() {
         let (ctx, canister) = test_context();
         ctx.update_id(john());
-        canister_call!(canister.setName("War and Piece".to_string()), Result<(), TxError>)
+        canister_call!(canister.set_name("War and Piece".to_string()), Result<(), TxError>)
             .await
             .unwrap()
             .unwrap();
-        let info = canister_call!(canister.getTokenInfo(), TokenInfo)
+        let info = canister_call!(canister.get_token_info(), TokenInfo)
             .await
             .unwrap();
 
         assert_eq!(info.metadata.name, "War and Piece".to_string());
 
         ctx.update_id(bob());
-        let res = canister_call!(canister.setName("Crime and Punishment".to_string()), Result<(), TxError>)
+        let res = canister_call!(canister.set_name("Crime and Punishment".to_string()), Result<(), TxError>)
             .await
             .unwrap();
 
         assert_eq!(res, Err(TxError::Unauthorized));
-        let info = canister_call!(canister.getTokenInfo(), TokenInfo)
+        let info = canister_call!(canister.get_token_info(), TokenInfo)
             .await
             .unwrap();
 
@@ -638,23 +625,23 @@
     async fn set_symbol() {
         let (ctx, canister) = test_context();
         ctx.update_id(john());
-        canister_call!(canister.setSymbol("MAX".to_string()), Result<(), TxError>)
+        canister_call!(canister.set_symbol("MAX".to_string()), Result<(), TxError>)
             .await
             .unwrap()
             .unwrap();
-        let info = canister_call!(canister.getTokenInfo(), TokenInfo)
+        let info = canister_call!(canister.get_token_info(), TokenInfo)
             .await
             .unwrap();
 
         assert_eq!(info.metadata.symbol, "MAX".to_string());
 
         ctx.update_id(bob());
-        let res = canister_call!(canister.setSymbol("BOB".to_string()), Result<(), TxError>)
+        let res = canister_call!(canister.set_symbol("BOB".to_string()), Result<(), TxError>)
             .await
             .unwrap();
 
         assert_eq!(res, Err(TxError::Unauthorized));
-        let info = canister_call!(canister.getTokenInfo(), TokenInfo)
+        let info = canister_call!(canister.get_token_info(), TokenInfo)
             .await
             .unwrap();
 
@@ -670,23 +657,23 @@
     async fn set_logo() {
         let (ctx, canister) = test_context();
         ctx.update_id(john());
-        canister_call!(canister.setLogo("1".to_string()), Result<(), TxError>)
+        canister_call!(canister.set_logo("1".to_string()), Result<(), TxError>)
             .await
             .unwrap()
             .unwrap();
-        let info = canister_call!(canister.getTokenInfo(), TokenInfo)
+        let info = canister_call!(canister.get_token_info(), TokenInfo)
             .await
             .unwrap();
 
         assert_eq!(info.metadata.logo, "1".to_string());
 
         ctx.update_id(bob());
-        let res = canister_call!(canister.setLogo("2".to_string()), Result<(), TxError>)
+        let res = canister_call!(canister.set_logo("2".to_string()), Result<(), TxError>)
             .await
             .unwrap();
 
         assert_eq!(res, Err(TxError::Unauthorized));
-        let info = canister_call!(canister.getTokenInfo(), TokenInfo)
+        let info = canister_call!(canister.get_token_info(), TokenInfo)
             .await
             .unwrap();
 
@@ -701,23 +688,23 @@
     async fn set_fee() {
         let (ctx, canister) = test_context();
         ctx.update_id(john());
-        canister_call!(canister.setFee(100500.into()), Result<(), TxError>)
+        canister_call!(canister.set_fee(100500.into()), Result<(), TxError>)
             .await
             .unwrap()
             .unwrap();
-        let info = canister_call!(canister.getTokenInfo(), TokenInfo)
+        let info = canister_call!(canister.get_token_info(), TokenInfo)
             .await
             .unwrap();
 
         assert_eq!(info.metadata.fee, 100500.into());
 
         ctx.update_id(bob());
-        let res = canister_call!(canister.setFee(0.into()), Result<(), TxError>)
+        let res = canister_call!(canister.set_fee(0.into()), Result<(), TxError>)
             .await
             .unwrap();
 
         assert_eq!(res, Err(TxError::Unauthorized));
-        let info = canister_call!(canister.getTokenInfo(), TokenInfo)
+        let info = canister_call!(canister.get_token_info(), TokenInfo)
             .await
             .unwrap();
 
@@ -733,27 +720,27 @@
     async fn set_fee_to() {
         let (ctx, canister) = test_context();
         ctx.update_id(john());
-        canister_call!(canister.setFeeTo(alice()), Result<(), TxError>)
+        canister_call!(canister.set_fee_to(alice()), Result<(), TxError>)
             .await
             .unwrap()
             .unwrap();
-        let info = canister_call!(canister.getTokenInfo(), TokenInfo)
-            .await
-            .unwrap();
-
-        assert_eq!(info.metadata.feeTo, alice());
+        let info = canister_call!(canister.get_token_info(), TokenInfo)
+            .await
+            .unwrap();
+
+        assert_eq!(info.metadata.fee_to, alice());
 
         ctx.update_id(bob());
-        let res = canister_call!(canister.setFeeTo(bob()), Result<(), TxError>)
+        let res = canister_call!(canister.set_fee_to(bob()), Result<(), TxError>)
             .await
             .unwrap();
 
         assert_eq!(res, Err(TxError::Unauthorized));
-        let info = canister_call!(canister.getTokenInfo(), TokenInfo)
-            .await
-            .unwrap();
-
-        assert_eq!(info.metadata.feeTo, alice());
+        let info = canister_call!(canister.get_token_info(), TokenInfo)
+            .await
+            .unwrap();
+
+        assert_eq!(info.metadata.fee_to, alice());
     }
 
     #[tokio::test]
@@ -761,23 +748,23 @@
     async fn set_owner() {
         let (ctx, canister) = test_context();
         ctx.update_id(john());
-        canister_call!(canister.setOwner(alice()), Result<(), TxError>)
+        canister_call!(canister.set_owner(alice()), Result<(), TxError>)
             .await
             .unwrap()
             .unwrap();
-        let info = canister_call!(canister.getTokenInfo(), TokenInfo)
+        let info = canister_call!(canister.get_token_info(), TokenInfo)
             .await
             .unwrap();
 
         assert_eq!(info.metadata.owner, alice());
 
         ctx.update_id(bob());
-        let res = canister_call!(canister.setOwner(bob()), Result<(), TxError>)
+        let res = canister_call!(canister.set_owner(bob()), Result<(), TxError>)
             .await
             .unwrap();
 
         assert_eq!(res, Err(TxError::Unauthorized));
-        let info = canister_call!(canister.getTokenInfo(), TokenInfo)
+        let info = canister_call!(canister.get_token_info(), TokenInfo)
             .await
             .unwrap();
 
@@ -789,14 +776,5 @@
             .await
             .unwrap();
         assert_eq!(minting_account, Some(alice().into()));
-=======
-impl Auction for TokenCanisterExports {
-    fn auction_state(&self) -> Rc<RefCell<AuctionState>> {
-        AuctionState::get()
-    }
-
-    fn disburse_rewards(&self) -> Result<ic_auction::state::AuctionInfo, AuctionError> {
-        is20_auction::disburse_rewards(self)
->>>>>>> b8bd055a
     }
 }