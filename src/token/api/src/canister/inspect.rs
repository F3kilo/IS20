--- conflicted
+++ resolved
@@ -23,7 +23,6 @@
 ];
 
 static OWNER_METHODS: &[&str] = &[
-<<<<<<< HEAD
     "icrc1_mint",
     "set_auction_period",
     "set_fee",
@@ -33,18 +32,6 @@
     "set_name",
     "set_symbol",
     "set_owner",
-=======
-    "mint",
-    "setAuctionPeriod",
-    "setFee",
-    "setFeeTo",
-    "setLogo",
-    "setMinCycles",
-    "setName",
-    "setSymbol",
-    "setOwner",
-    "toggleTest",
->>>>>>> 33fc8ce9
 ];
 
 static TRANSACTION_METHODS: &[&str] = &["burn", "icrc1_transfer", "transferIncludeFee"];
