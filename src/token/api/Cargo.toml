--- conflicted
+++ resolved
@@ -25,15 +25,12 @@
 ic-storage = { git = "https://github.com/infinity-swap/canister-sdk", package = "ic-storage", tag = "v0.3.14" }
 ic-certified-map = "0.3"
 serde_cbor = "0.11"
-<<<<<<< HEAD
 thiserror = "1.0"
-=======
 hex = { version = "0.4.2", features = ["serde"] }
 digest = "0.10.3"
 sha2 = "0.10.2"
 crc32fast = "1.3.2"
 
->>>>>>> 231ee793
 [target.'cfg(not(target_family = "wasm"))'.dependencies]
 async-std = { version = "1.10.0", features = ["attributes"] }
 
