[package]
name = "token-factory"
version.workspace = true
edition.workspace = true


[features]
default = []
export-api = ["canister-sdk/factory-api", "canister-sdk/metrics-api"]

[dependencies]
candid = "0.8"
serde = "1.0"
thiserror = "1.0"
canister-sdk = { workspace = true, features = ["factory"] }
ic-exports = { workspace = true }
<<<<<<< HEAD
=======
ic-stable-structures = { workspace = true  }
>>>>>>> 8ffe8895

token = { path = "../token/api", package = "is20-token" }<|MERGE_RESOLUTION|>--- conflicted
+++ resolved
@@ -14,9 +14,6 @@
 thiserror = "1.0"
 canister-sdk = { workspace = true, features = ["factory"] }
 ic-exports = { workspace = true }
-<<<<<<< HEAD
-=======
 ic-stable-structures = { workspace = true  }
->>>>>>> 8ffe8895
 
 token = { path = "../token/api", package = "is20-token" }