name: Validate and Bump

on:
  push:
    branches: [main]
    tags:
      - "v*"
    paths-ignore:
      - "**/README.md"

  pull_request:
    branches: [main]
    paths-ignore:
      - "**/README.md"

concurrency:
  group: ${{ github.workflow }}-${{ github.ref }}
  cancel-in-progress: true

env:
  CARGO_TERM_COLOR: always

jobs:
  build-test:
    uses: infinity-swap/ci-wf/.github/workflows/build-n-test.yml@main
    with:
      container-image: ghcr.io/infinity-swap/ic-dev-full:rust1.62-dfx0.11
      skip-test: ${{ github.ref_type == 'tag' }}
      audit-allow-warnings: true
      git-fetch-depth: "0"
      test-script: |
        ./scripts/build.sh
<<<<<<< HEAD
        cargo llvm-cov -v -p token-factory --features export-api
        cargo llvm-cov -v -p is20-token --features auction --features export-api
        cargo llvm-cov -v -p is20-token-canister --features export-api
=======
        cargo llvm-cov -v -p token-factory --features export_api
        cargo llvm-cov -v -p is20-token --features auction --features export_api
        cargo llvm-cov -v -p is20-token-canister --features export_api
      
      output-artifact: artifact-is20
      artifact-script: |
        cargo build --target wasm32-unknown-unknown -p is20-token-canister --features export_api --release
        ic-cdk-optimizer target/wasm32-unknown-unknown/release/is20-token-canister.wasm -o .artifact/is20-token.wasm

        cargo build --target wasm32-unknown-unknown -p token-factory --features export_api --release
        ic-cdk-optimizer target/wasm32-unknown-unknown/release/token-factory.wasm -o .artifact/is20-factory.wasm

        cargo run -p is20-token-canister --features export_api > .artifact/is20-token.did
        cargo run -p token-factory --features export_api > .artifact/is20-factory.did
>>>>>>> 65758c95

    secrets:
      gh_token: ${{ secrets.GH_PKG_TOKEN }}
      gh_login: ${{ secrets.GH_PKG_LOGIN }}


  version-bump:
    if: ${{ github.ref_type == 'branch' && github.ref == 'refs/heads/main' }}
    needs: [build-test]
    runs-on: ubuntu-latest
    steps:
      - uses: actions/checkout@v3
        with:
          fetch-depth: "0"
      - name: Bump version and push tag
        uses: anothrNick/github-tag-action@1.36.0
        env:
          GITHUB_TOKEN: ${{ secrets.GH_PKG_TOKEN }}
          WITH_V: true


  release:
    if: ${{github.ref_type == 'tag'}}
    needs: [build-test]
    runs-on: ubuntu-latest

    steps:
    - name: "Getting artifact"
      uses: actions/download-artifact@v3
      with:
        name: artifact-is20
        path: ./.artifact
    - name: "Compress"
      run: |
        cd .artifact
        tar -czf is20-${{ github.ref_name }}.tar.gz --owner=0 --group=0 --no-same-owner --no-same-permissions .
    - name: Release
      uses: softprops/action-gh-release@v1
      with:
        files: |
          .artifact/*.tar.gz<|MERGE_RESOLUTION|>--- conflicted
+++ resolved
@@ -30,26 +30,20 @@
       git-fetch-depth: "0"
       test-script: |
         ./scripts/build.sh
-<<<<<<< HEAD
         cargo llvm-cov -v -p token-factory --features export-api
         cargo llvm-cov -v -p is20-token --features auction --features export-api
         cargo llvm-cov -v -p is20-token-canister --features export-api
-=======
-        cargo llvm-cov -v -p token-factory --features export_api
-        cargo llvm-cov -v -p is20-token --features auction --features export_api
-        cargo llvm-cov -v -p is20-token-canister --features export_api
-      
+
       output-artifact: artifact-is20
       artifact-script: |
-        cargo build --target wasm32-unknown-unknown -p is20-token-canister --features export_api --release
+        cargo build --target wasm32-unknown-unknown -p is20-token-canister --features export-api --release
         ic-cdk-optimizer target/wasm32-unknown-unknown/release/is20-token-canister.wasm -o .artifact/is20-token.wasm
 
-        cargo build --target wasm32-unknown-unknown -p token-factory --features export_api --release
+        cargo build --target wasm32-unknown-unknown -p token-factory --features export-api --release
         ic-cdk-optimizer target/wasm32-unknown-unknown/release/token-factory.wasm -o .artifact/is20-factory.wasm
 
-        cargo run -p is20-token-canister --features export_api > .artifact/is20-token.did
-        cargo run -p token-factory --features export_api > .artifact/is20-factory.did
->>>>>>> 65758c95
+        cargo run -p is20-token-canister --features export-api > .artifact/is20-token.did
+        cargo run -p token-factory --features export-api > .artifact/is20-factory.did
 
     secrets:
       gh_token: ${{ secrets.GH_PKG_TOKEN }}
